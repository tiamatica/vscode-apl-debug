/*---------------------------------------------------------
 * Copyright (C) Tiamatica. All rights reserved.
 *--------------------------------------------------------*/

import {
	Logger, logger,
	LoggingDebugSession,
	InitializedEvent, TerminatedEvent, StoppedEvent, BreakpointEvent, OutputEvent,
	// ProgressStartEvent, ProgressUpdateEvent, ProgressEndEvent, 
	InvalidatedEvent, Event,
	Thread, StackFrame, Scope, Source, Handles, Breakpoint, ContinuedEvent
} from 'vscode-debugadapter';
import * as vscode from 'vscode';
import { DebugProtocol } from 'vscode-debugprotocol';
import { basename } from 'path';
import { AplRuntime, IAplBreakpoint, FileAccessor } from './aplRuntime';
import { Subject } from 'await-notify';

// function timeout(ms: number) {
// 	return new Promise(resolve => setTimeout(resolve, ms));
// }

/**
 * This interface describes the apl-debug specific launch attributes
 * (which are not part of the Debug Adapter Protocol).
 * The schema for these attributes lives in the package.json of the apl-debug extension.
 * The interface should always match this schema.
 */
interface ILaunchRequestArguments extends DebugProtocol.LaunchRequestArguments {
	/** An absolute path to the "program" to debug. */
	program: string;
	/** Path to the dyalog executable to use for the debug session. */
	exe: string;
	/** Absolute path to a Dyalog configuration file (*.dcfg). */
	dyalogCfg?: string;
	/** An absolute path to the folder to load into debugger. */
	cwd: string;
	/** Automatically stop target after launch. If not specified, target does not stop. */
	stopOnEntry?: boolean;
	/** enable logging the Debug Adapter Protocol */
	trace?: boolean;
	/** run without debugging */
	noDebug?: boolean;
}

export class AplDebugSession extends LoggingDebugSession {

	// we don't support multiple threads, so we can use a hardcoded ID for the default thread
	private static threadID = 1;

	// an APL runtime (or debugger)
	private _runtime: AplRuntime;

	private _variableHandles = new Handles<string>();
	private _toolTipSeq: number = 100000;

	private _configurationDone = new Subject();

	private _cancelationTokens = new Map<number, boolean>();

	private _showHex = false;
	private _useInvalidatedEvent = false;

	/**
	 * Creates a new debug adapter that is used for one debug session.
	 * We configure the default implementation of a debug adapter here.
	 */
	public constructor(fileAccessor: FileAccessor) {
		super("apl-debug.txt");

		// this debugger uses zero-based lines and columns
		this.setDebuggerLinesStartAt1(false);
		this.setDebuggerColumnsStartAt1(false);

		this._runtime = new AplRuntime(fileAccessor);

		// setup event handlers
		this._runtime.on('taskDialog', (opt) => {
			vscode.window.showQuickPick(opt.buttonText, { title: opt.text }).then(
				(selected) => {
					const index = opt.buttonText.indexOf(selected);
					this._runtime.replyTaskDialog(index < 0 ? -1 : 100 + index, opt.token);
				},
				(error) => {
					this._runtime.replyTaskDialog(-1, opt.token);
				}
			);
		});
		this._runtime.on('closeWindow', (opt: OpenWindowMessage) => {
			this.sendEvent(new ContinuedEvent(AplDebugSession.threadID));
		});
		this._runtime.on('openWindow', (opt: OpenWindowMessage) => {
			vscode.window.showTextDocument(vscode.Uri.file(opt.filename));
		});
		this._runtime.on('openWebview', (opt: ShowHTMLMessage) => {
			const panel = vscode.window.createWebviewPanel(
				'aplWebview',
				opt.title,
				{
					preserveFocus: true,
					viewColumn: vscode.ViewColumn.Two
				},
				{}
			);

			// And set its HTML content
			panel.webview.html = opt.html;
		});
<<<<<<< HEAD

=======
		this._runtime.on('openHelp', (opt: ReplyGetHelpInformationMessage) => {
				let html = vscode.Uri.parse(opt.url);
				vscode.commands.executeCommand('vscode.open', html); 
		});					
>>>>>>> 6bd35413
		this._runtime.on('stopOnEntry', () => {
			this.sendEvent(new StoppedEvent('entry', AplDebugSession.threadID));
		});
		this._runtime.on('stopOnStep', () => {
			this.sendEvent(new StoppedEvent('step', AplDebugSession.threadID));
		});
		this._runtime.on('stopOnBreakpoint', () => {
			this.sendEvent(new StoppedEvent('breakpoint', AplDebugSession.threadID));
		});
		this._runtime.on('stopOnDataBreakpoint', () => {
			this.sendEvent(new StoppedEvent('data breakpoint', AplDebugSession.threadID));
		});
		this._runtime.on('stopOnException', (exception) => {
			if (exception) {
				this.sendEvent(new StoppedEvent(`exception(${exception})`, AplDebugSession.threadID));
			} else {
				this.sendEvent(new StoppedEvent('exception', AplDebugSession.threadID));
			}
		});
		this._runtime.on('breakpointValidated', (bp: IAplBreakpoint) => {
			this.sendEvent(new BreakpointEvent('changed', { verified: bp.verified, id: bp.id } as DebugProtocol.Breakpoint));
		});
		this._runtime.on('output', (text, filePath, category) => {
			const e: DebugProtocol.OutputEvent = new OutputEvent(text, category);
			if (filePath) {
				e.body.source = this.createSource(filePath);
			}
			this.sendEvent(e);
		});
		this._runtime.on('end', () => {
			this.sendEvent(new TerminatedEvent());
		});
		this._runtime.on('dyalogStatus', (x: InterpreterStatusMessage) => {
			this.sendEvent(new Event('statusInformation', {
				text: `&: ${x.NumThreads} | ⎕DQ: ${x.DQ} | ⎕SI: ${x.SI} | ⎕IO: ${x.IO} | ⎕ML: ${x.ML}`
			}));
		});
	};

	/**
	 * The 'initialize' request is the first request called by the frontend
	 * to interrogate the features the debug adapter provides.
	 */
	protected initializeRequest(response: DebugProtocol.InitializeResponse, args: DebugProtocol.InitializeRequestArguments): void {

		if (args.supportsProgressReporting) {
			// this._reportProgress = true;
		}
		if (args.supportsInvalidatedEvent) {
			this._useInvalidatedEvent = true;
		}

		// build and return the capabilities of this debug adapter:
		response.body = response.body || {};

		// the adapter implements the configurationDoneRequest.
		response.body.supportsConfigurationDoneRequest = true;

		// make VS Code use 'evaluate' when hovering over source
		response.body.supportsEvaluateForHovers = true;

		// make VS Code show a 'step back' button
		response.body.supportsStepBack = false;

		// make VS Code support data breakpoints
		response.body.supportsDataBreakpoints = true;

		// make VS Code support completion in REPL
		response.body.supportsCompletionsRequest = true;
		response.body.completionTriggerCharacters = [".", "["];

		// make VS Code send cancelRequests
		response.body.supportsCancelRequest = true;

		// make VS Code send the breakpointLocations request
		response.body.supportsBreakpointLocationsRequest = true;

		// make VS Code provide "Step in Target" functionality
		response.body.supportsStepInTargetsRequest = true;

		// make VS Code send exceptionInfoRequests
		response.body.supportsExceptionInfoRequest = true;

		this.sendResponse(response);

		// since this debug adapter can accept configuration requests like 'setBreakpoint' at any time,
		// we request them early by sending an 'initializeRequest' to the frontend.
		// The frontend will end the configuration sequence by calling 'configurationDone' request.
		this.sendEvent(new InitializedEvent());
	}

	/**
	 * Called at the end of the configuration sequence.
	 * Indicates that all breakpoints etc. have been sent to the DA and that the 'launch' can start.
	 */
	protected configurationDoneRequest(response: DebugProtocol.ConfigurationDoneResponse, args: DebugProtocol.ConfigurationDoneArguments): void {
		super.configurationDoneRequest(response, args);

		// notify the launchRequest that configuration has finished
		this._configurationDone.notify();
	}

	protected async launchRequest(response: DebugProtocol.LaunchResponse, args: ILaunchRequestArguments) {

		// make sure to 'Stop' the buffered logging if 'trace' is not set
		logger.setup(args.trace ? Logger.LogLevel.Verbose : Logger.LogLevel.Stop, false);

		// wait until configuration has finished (and configurationDoneRequest has been called)
		await this._configurationDone.wait(1000);

		// start the program in the runtime
		await this._runtime.start(args.exe, args.dyalogCfg, args.program, args.cwd, !!args.stopOnEntry, !!args.noDebug);

		this.sendResponse(response);
	}
	protected async disconnectRequest(response: DebugProtocol.DisconnectResponse, args: DebugProtocol.DisconnectArguments, request?: DebugProtocol.Request) {
		await this._runtime.terminate();
		this.sendResponse(response);
	}

	protected async terminateRequest(response: DebugProtocol.TerminateResponse, args: DebugProtocol.TerminateArguments, request?: DebugProtocol.Request) {
		await this._runtime.terminate();
		this.sendResponse(response);
	}

	protected async setBreakPointsRequest(response: DebugProtocol.SetBreakpointsResponse, args: DebugProtocol.SetBreakpointsArguments): Promise<void> {

		const path = args.source.path as string;
		const clientLines = args.lines || [];

		// clear all breakpoints for this file
		this._runtime.clearBreakpoints(path);

		// set and verify breakpoint locations
		const actualBreakpoints0 = clientLines.map(async l => {
			const { verified, line, id } = await this._runtime.setBreakPoint(path, this.convertClientLineToDebugger(l));
			const bp = new Breakpoint(verified, this.convertDebuggerLineToClient(line)) as DebugProtocol.Breakpoint;
			bp.id = id;
			return bp;
		});
		const actualBreakpoints = await Promise.all<DebugProtocol.Breakpoint>(actualBreakpoints0);

		// send back the actual breakpoint positions
		response.body = {
			breakpoints: actualBreakpoints
		};
		this.sendResponse(response);
	}

	protected breakpointLocationsRequest(response: DebugProtocol.BreakpointLocationsResponse, args: DebugProtocol.BreakpointLocationsArguments, request?: DebugProtocol.Request): void {

		if (args.source.path) {
			const bps = this._runtime.getBreakpoints(args.source.path, this.convertClientLineToDebugger(args.line));
			response.body = {
				breakpoints: bps.map(col => {
					return {
						line: args.line,
						column: this.convertDebuggerColumnToClient(col)
					};
				})
			};
		} else {
			response.body = {
				breakpoints: []
			};
		}
		this.sendResponse(response);
	}

	protected exceptionInfoRequest(response: DebugProtocol.ExceptionInfoResponse, args: DebugProtocol.ExceptionInfoArguments) {
		response.body = {
			exceptionId: 'Exception ID',
			description: 'This is a descriptive description of the exception.',
			breakMode: 'always',
			details: {
				message: 'Message contained in the exception.',
				typeName: 'Short type name of the exception object',
				stackTrace: 'stack frame 1\nstack frame 2',
			}
		};
		this.sendResponse(response);
	}

	protected threadsRequest(response: DebugProtocol.ThreadsResponse): void {

		// runtime supports no threads so just return a default thread.
		response.body = {
			threads: [
				new Thread(AplDebugSession.threadID, "thread 1")
			]
		};
		this.sendResponse(response);
	}

	protected stackTraceRequest(response: DebugProtocol.StackTraceResponse, args: DebugProtocol.StackTraceArguments, request?: DebugProtocol.Request): void {
		this._runtime.getSIStack()
			.then((stk) => {
				response.body = {
					stackFrames: stk.frames.map(f => {
						return new StackFrame(
							f.index,
							f.name,
							this.createSource(f.file),
							this.convertDebuggerLineToClient(f.line)
						);
					}),
					totalFrames: stk.count,
				};
				this.sendResponse(response);
			});
	}

	protected scopesRequest(response: DebugProtocol.ScopesResponse, args: DebugProtocol.ScopesArguments): void {

		response.body = {
			scopes: [
				new Scope("Global", this._variableHandles.create("global"), false)
			]
		};
		this.sendResponse(response);
	}

	private classMap(nc: number): string {
		switch (nc) {
			case 2.1:
			case 2.2:
			case 2.6:
				return 'data'; break;

			case 2.3:
				return 'property'; break;

			case 3.1:
			case 3.2:
			case 3.3:
			case 3.6:
			case 4.1:
			case 4.2:
			case 4.3:
				return 'method'; break;

			case -1:
			case 9.1:
			case 9.2:
			case 9.4:
			case 9.6:
				return 'class'; break;

			case 9.5:
			case 9.7:
				return 'interface'; break;

			default: return 'virtual';
		}
	}

	private _varMap = {};

	protected async variablesRequest(response: DebugProtocol.VariablesResponse, args: DebugProtocol.VariablesArguments, request?: DebugProtocol.Request) {

		const a = args;
		const parent = this._variableHandles.get(args.variablesReference);
		let variables: DebugProtocol.Variable[];
		const parentNodeId = this._varMap[args.variablesReference] || 0;
		const treenode = await this._runtime.getTreeList(parentNodeId);
		const vars = treenode.names.map(async (name, index) => {
			const kind = this.classMap(treenode.classes[index]);
			const evaluateName = parentNodeId === 0 ? name : `${parent}.${name}`;
			const debugVar = {
				name,
				value: '',
				evaluateName,
				type: kind,
				presentationHint: { kind },
				variablesReference: 0
			} as DebugProtocol.Variable;
			const evalm = await this._runtime.getValueTip(evaluateName, 0, this._toolTipSeq++, 0, 100, 100);
			if (evalm) {
				debugVar.value = evalm.tip.join('\n');
			}
			const nodeId = treenode.nodeIds[index];
			if (nodeId !== 0) {
				const varHandle = Object.keys(this._varMap).find((k) => this._varMap[k] === nodeId);
				if (varHandle) {
					debugVar.variablesReference = +varHandle;
				} else {
					debugVar.variablesReference = this._variableHandles.create(evaluateName);
					this._varMap[debugVar.variablesReference] = nodeId;
				}
			}
			return debugVar;
		});
		variables = await Promise.all(vars);

		response.body = {
			variables: variables
		};
		this.sendResponse(response);
	}

	protected continueRequest(response: DebugProtocol.ContinueResponse, args: DebugProtocol.ContinueArguments): void {
		this._runtime.continue();
		this.sendResponse(response);
	}

	protected nextRequest(response: DebugProtocol.NextResponse, args: DebugProtocol.NextArguments): void {
		this._runtime.step();
		this.sendResponse(response);
	}

	protected stepInTargetsRequest(response: DebugProtocol.StepInTargetsResponse, args: DebugProtocol.StepInTargetsArguments) {
		const targets = this._runtime.getStepInTargets(args.frameId);
		response.body = {
			targets: targets.map(t => {
				return { id: t.id, label: t.label };
			})
		};
		this.sendResponse(response);
	}

	protected stepInRequest(response: DebugProtocol.StepInResponse, args: DebugProtocol.StepInArguments): void {
		this._runtime.stepIn(args.targetId);
		this.sendResponse(response);
	}

	protected stepOutRequest(response: DebugProtocol.StepOutResponse, args: DebugProtocol.StepOutArguments): void {
		this._runtime.stepOut();
		this.sendResponse(response);
	}

	protected async evaluateRequest(response: DebugProtocol.EvaluateResponse, args: DebugProtocol.EvaluateArguments, request?: DebugProtocol.Request): Promise<void> {

		response.body = {
			result: '',
			variablesReference: 0
		};

		if (args.context === 'repl') {
			this._runtime.execute(args.expression);
		} else if (args.context === 'hover') {
			const win = args.frameId || 0;
			const token = request?.seq || win;
			const column = 0;
			const valueTip: ValueTipMessage = await this._runtime.getValueTip(args.expression, column, token, win);
			const kind = this.classMap(valueTip.class);
			response.body.result = valueTip.tip.join('\n');
			response.body.type = kind;
			response.body.presentationHint = { kind };
		}

		this.sendResponse(response);
	}

	protected completionsRequest(response: DebugProtocol.CompletionsResponse, args: DebugProtocol.CompletionsArguments): void {

		this._runtime.getAutocomplete(args.text, args.column - 1, 0)
			.then((items) => {
				response.body = {
					targets: items.map(label => ({ label }))
				};
				this.sendResponse(response);
			});
	}

	protected cancelRequest(response: DebugProtocol.CancelResponse, args: DebugProtocol.CancelArguments) {
		if (args.requestId) {
			this._cancelationTokens.set(args.requestId, true);
		}
		if (args.progressId) {
			// this._cancelledProgressId= args.progressId;
		}
	}

	protected customRequest(command: string, response: DebugProtocol.Response, args: any) {
		switch (command) {
			case 'togglFormatting':
				this._showHex = !this._showHex;
				if (this._useInvalidatedEvent) {
					this.sendEvent(new InvalidatedEvent(['variables']));
				}
				this.sendResponse(response); break;

			case 'traceBackward':
				this._runtime.traceBackward();
				this.sendResponse(response); break;

			case 'traceForward':
				this._runtime.traceForward();
				this.sendResponse(response); break;

			case 'cutback':
				this._runtime.cutback();
				this.sendResponse(response); break;

<<<<<<< HEAD
=======
			case 'help':
				this._runtime.getHelpInformation(args);
				this.sendResponse(response); break;
				
>>>>>>> 6bd35413
			default:
				super.customRequest(command, response, args); break;
		}
	}

	//---- helpers

	private createSource(filePath: string): Source {
		return new Source(basename(filePath), this.convertDebuggerPathToClient(filePath), undefined, undefined, 'apl-adapter-data');
	}
}<|MERGE_RESOLUTION|>--- conflicted
+++ resolved
@@ -106,14 +106,10 @@
 			// And set its HTML content
 			panel.webview.html = opt.html;
 		});
-<<<<<<< HEAD
-
-=======
 		this._runtime.on('openHelp', (opt: ReplyGetHelpInformationMessage) => {
 				let html = vscode.Uri.parse(opt.url);
 				vscode.commands.executeCommand('vscode.open', html); 
 		});					
->>>>>>> 6bd35413
 		this._runtime.on('stopOnEntry', () => {
 			this.sendEvent(new StoppedEvent('entry', AplDebugSession.threadID));
 		});
@@ -508,13 +504,10 @@
 				this._runtime.cutback();
 				this.sendResponse(response); break;
 
-<<<<<<< HEAD
-=======
 			case 'help':
 				this._runtime.getHelpInformation(args);
 				this.sendResponse(response); break;
 				
->>>>>>> 6bd35413
 			default:
 				super.customRequest(command, response, args); break;
 		}
